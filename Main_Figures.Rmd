---
title: "Final figures"
author: "Dan"
date: "8/15/2017"
output: html_document
---

```{r setup, include=FALSE}
source("~/Flanks/setup.R")
```

#Figure 1:
## Panel A: DNA design
## Panel B: Device operation
## Panel C: Sequencing quantitation
## Panel B: Landscape
```{r, eval=FALSE}
foreach(prot = c("pho4","cbf1"))%dopar%{
  bestFlank =
    countsNN_scaled %>%
    filter(protein == prot) %>%
    select(flank, ddG = scaled_ddG) %>% 
    arrange(ddG) %>%
    slice(1) %>%
    .$flank

  shockDf =
    countsNN_scaled %>%
    filter(protein == prot) %>%
    select(flank, ddG = scaled_ddG) %>% 
    mutate(cc = hdset2(flank,bestFlank)) %>%
    group_by(cc) %>%
    arrange(flank) %>%
    mutate(t = seq(0,360-(360/n()),length.out = n()) * pi / 180) %>%
    ungroup()

  write.table(shockDf, paste0("~/Google\ Drive/Flanks_data/shock_",prot,".txt"), col.names = T, row.names = F, quote = F, sep = "\t")
}
```
```{r}
###
prot = "pho4"
###

shockDf = 
  fread(paste0("~/Google\ Drive/Flanks_data/shock_",prot,".txt"), header = T) %>% 
  mutate(t = t/2) %>% #create hemisphere
  tbl_df() %>%
  bind_rows(data.frame(flank = NA, ddG = NA, cc = 11, t = 2*pi))

labelDf = 
  shockDf %>%
  group_by(cc) %>%
  summarise(count = n()) %>%
  ungroup() %>%
  mutate(rolling = cumsum(count), 
         digits = nchar(as.character(count)), 
         filling = paste0(count, "   "))

# circle plot
p1 = ggplot(shockDf) +
  geom_point(aes(t,cc,color=ddG)) +
  coord_polar(start = -pi/2) +
  ylim(c(0,10)) +
  scale_color_gradient2("ddG, kcal/mol",low = "#0057E7", high = "#D62D20", mid = "white") +
  theme(aspect.ratio = 1, 
        axis.title = element_blank(),
        axis.text = element_blank(),
        axis.line = element_blank(),
        axis.ticks = element_blank(),
        legend.position = "none",
        legend.text = element_text(angle = 45)) +
  geom_text(data = labelDf %>% filter(cc != 0, cc != 11), aes(pi,cc,label =cc), inherit.aes = F, vjust = 1.5) +
  geom_text(data = labelDf %>% filter(cc != 11), aes(0,cc,label =filling), inherit.aes = F, angle = 45, hjust= 0.9, vjust = 1, color = "gray")

ggsave("~/Flanks/Images/f1pD.png", plot = p1, height = 12, width = 12, units = "cm", dpi = 600)
```

# Figure 2:
## Panel A: Monte Carlo sampling of Spec-seq PWM and ddG
```{r, eval=FALSE}
## Parameters ###
iVal = unique(c(seq(100,1000,100),seq(1E3,1E4,1E3),seq(1E4,1E5,1E4),seq(1E5,1E6,1E5),seq(1E6,1E7,1E6)))
jVal = 1:10

testCount = lapply(list(iVal,jVal),function (x) x %>% length()) %>%
  unlist() %>%
  prod()
###

# read-in data
readDat2 =
  fread("~/Google\ Drive/Flanks_data/spec_R3_2.txt", header = F) %>% #R3.2 (only from Expt 1)
  tbl_df() %>%
  rename(Seq = V1, True_Bound = V2, True_Unbound = V3, True_Ratio = V4) %>%
  mutate(True_Bound_P = True_Bound / sum(True_Bound),
         True_Unbound_P = True_Unbound / sum(True_Unbound),
         spec_ddG = True_Bound_P / True_Unbound_P, 
         target = Seq) %>%
    separate(target, paste0("Var",1:10),1:9) %>%
  select(Seq,spec_ddG,Var5,Var7:Var10)

predPWM = augment(lm(spec_ddG ~ Var5+Var7+Var8+Var9+Var10, data = readDat2)) %>% 
  tbl_df()

# perform sampling
dsPWM = foreach(i = iVal, .combine = "rbind")%dopar%{ # sampling depth split equally between bound and unbound
  libDepth = i
  dnaSpecies = 1024
  foreach(j = jVal, .combine = "rbind")%do%{ # iterations

    trueRatioDf =
      data.frame(specIndex = readDat2$Seq, trueRatio = readDat2$spec_ddG) %>%
      tbl_df()

    obsRatioDf =
      inner_join(tbl_df(data.frame(sampleBound = sample(trueRatioDf$specIndex, libDepth/2, prob = trueRatioDf$trueRatio, replace = T))) %>%
        count(sampleBound) %>%
        rename(specIndex = sampleBound, bound = n),
        tbl_df(data.frame(sampleUnbound = sample(trueRatioDf$specIndex, libDepth/2, prob = rep(1,dnaSpecies), replace = T))) %>%
        count(sampleUnbound) %>%
        rename(specIndex = sampleUnbound, unbound = n)) %>%
      mutate(obsRatio = bound/unbound)

    ratioDf =
      inner_join(trueRatioDf, obsRatioDf %>% select(-bound, -unbound)) %>%
      mutate(target = specIndex) %>%
      separate(target, paste0("Var",1:10),1:9) %>%
      select(-Var1,-Var2,-Var3,-Var4,-Var6) %>% # determine relative difference
      mutate(relDiff = diff(range(obsRatio))/diff(range(trueRatio)))

    model = tryCatch({lm(obsRatio ~ Var5+Var7+Var8+Var9+Var10, data = ratioDf)},
                     error = function(err) {NA})
    
    modelPred = tryCatch({predict(model, newdata = predPWM %>% select(Var5,Var7:Var10))},
                         error = function(err) {NA})

    rSeq = tryCatch({
      ifelse(cor.test(ratioDf$trueRatio, ratioDf$obsRatio,method = "pearson")$p.value < (0.05/testCount),
             cor.test(ratioDf$trueRatio, ratioDf$obsRatio,method = "pearson")$estimate^2,
             NA)}, 
      error = function(err) {NA})
    
    rPwm = tryCatch({
      ifelse(cor.test(modelPred, predPWM$.fitted,method = "pearson")$p.value < (0.05/testCount) & length(modelPred) == 1024,
             cor.test(modelPred, predPWM$.fitted,method = "pearson")$estimate^2,
             NA)}, 
      error = function(err) {NA})

    data.frame(readTotal = libDepth, 
               meanRead_perSeq = (libDepth/2)/dnaSpecies, 
               iter = j, 
               r2seq = ifelse(is.na(rSeq),0,rSeq), 
               r2pwm = ifelse(is.na(rPwm),0,rPwm), 
               libSize = dnaSpecies, 
               seqObsPct = nrow(obsRatioDf)/dnaSpecies,
               spread = mean(ratioDf$relDiff))
  }
} %>% gather(key,value,c(r2seq,r2pwm)) %>% 
  mutate(acc= ifelse(key == "r2seq", value * seqObsPct, value))

write.table(dsPWM, "~/Google\ Drive/Flanks_data/dspwmSimulation.txt", col.names = T, row.names = F, quote = F)
```
```{r}
dsPWM = fread("~/Google\ Drive/Flanks_data/dspwmSimulation.txt", header = T)

colPal = brewer.pal(9,"Set1")
p1 = ggplot(dsPWM %>% filter(readTotal <= 1E6)) +
  presentation +
  ylim(c(0,1)) +
  geom_point(aes(readTotal,acc,group = interaction(readTotal,key),color=key), 
             stat = "summary", 
             fun.y = "median",
             size = 0.25) +
  geom_line(aes(readTotal,acc,color = key), 
            stat="summary",
            fun.y = "median", 
            size = 0.25) +
  scale_x_log10(breaks = 10^(2:6), labels = expression(bold("10"^"2"),bold("10"^"3"),bold("10"^"4"),bold("10"^"5"),bold("10"^"6"))) +
  scale_color_manual("", 
                     values = colPal[1:2],
                     labels = expression(bold("mononucleotide\nadditive model"),bold(paste("individual ",Delta,Delta,"G"))),
                     guide = guide_legend(label.vjust = 0.5,
                                          label.hjust = 0)) +
  theme(aspect.ratio = 1/2,
        legend.key.size = unit(0.3, "cm")) +
  ylab(("Median\nnormalized accuracy")) +
  xlab("Sequencing depth, read counts")

ggsave("~/Flanks/Images/f2pA.svg", plot = p1, height = 3, width = 8.7, units = "cm")
```

## Panel B: Simulate assay output as function of defined parameters.
```{r, eval=FALSE}
### Parameters ###
mVal = c(0.25,0.5,1:5)
nVal = 10^(2:6)
iVal = 10^(3:8)
jVal = 1:10

testCount = lapply(list(mVal,nVal,iVal,jVal),function (x) x %>% length()) %>%
  unlist() %>%
  prod()

typeCor = "pearson"
###

returnDf =
  foreach(m = mVal, .combine = "rbind")%do%{ # ddG = 0.25-5.0 corresponds to 1.5- to 4590- fold change
    foreach(n = nVal, .combine = "rbind")%do%{ # library size
      gibbsDiff = m
      dnaSpecies = n
      dnaRatios = sapply(rnorm(dnaSpecies, mean = 0, sd = gibbsDiff/6), function(x) exp(-x/.593)) #RT at 298K
      foreach(i = iVal, .combine = "rbind")%do%{ # sampling depth
        libDepth = i
        print(paste(m,n,i))
        foreach(j = jVal, .combine = "rbind")%dopar%{ # 10 iterations
          trueRatioDf =
            tbl_df(data.frame(specIndex = 1:dnaSpecies, trueRatio = dnaRatios)) %>%
            mutate(prob = trueRatio/sum(trueRatio))
          obsRatioDf =
            inner_join(tbl_df(data.frame(sampleBound = sample(trueRatioDf$specIndex, libDepth/2, prob = trueRatioDf$prob, replace = T))) %>%
              count(sampleBound) %>%
              rename(specIndex = sampleBound, bound = n),
              tbl_df(data.frame(sampleUnbound = sample(trueRatioDf$specIndex, libDepth/2, prob = rep(1/dnaSpecies,dnaSpecies), replace = T))) %>%
              count(sampleUnbound) %>%
              rename(specIndex = sampleUnbound, unbound = n)) %>%
            mutate(obsRatio = bound/unbound)
          ratioDf =
            inner_join(trueRatioDf %>% select(-prob), obsRatioDf %>% select(-bound, -unbound))
          rSqd =
            tryCatch({ifelse(cor.test(ratioDf$trueRatio, ratioDf$obsRatio, method = typeCor)$p.value < (0.05/testCount), cor.test(ratioDf$trueRatio, ratioDf$obsRatio, method = typeCor)$estimate, NA)}, error = function(err) {NA})

          data.frame(readTotal = libDepth, meanRead_perSeq = (libDepth/2)/dnaSpecies, iter = j, r2 = ifelse(is.na(rSqd),0,rSqd), ddG = gibbsDiff, libSize = dnaSpecies, seqObsPct = nrow(obsRatioDf)/dnaSpecies) %>%
            mutate(r2 = ifelse(typeCor == "pearson", r2^2, r2),
                   r2 = r2 * seqObsPct)
        }
      }
    }
  }

write.table(returnDf, "~/Google\ Drive/Flanks_data/modelSimulation.txt", col.names = T, row.names = F, quote = F)
```
```{r}
returnDf2 =
  fread("~/Google\ Drive/Flanks_data/modelSimulation.txt", header = T) %>%
  mutate(r2 = r2/seqObsPct) %>% 
  gather(key,value,r2,seqObsPct) %>% 
  tbl_df() %>%
  mutate(key = ifelse(key == "r2", 1, 2),
         key = factor(key, labels = c(TeX("$\\textbf{Pearson's}$ $\\textbf{\\textit{r}}$$\\mathbf{^2}$"), TeX("$\\textbf{fract. obs.}$"))),
         readTotal = log10(readTotal),
         libSize = log10(libSize),
         libSize = factor(libSize, labels = c(
           expression(bold(paste("lib. size = 10"^"2"))),
           expression(bold(paste("lib. size = 10"^"3"))),
           expression(bold(paste("lib. size = 10"^"4"))),
           expression(bold(paste("lib. size= 10"^"5"))),
           expression(bold(paste("lib. size = 10"^"6")))
         )))

colPal = colorRampPalette(brewer.pal(9,"YlOrRd"))(10)
p1 = ggplot(returnDf2 ) +
  presentation +
  geom_line(aes(ddG, value, color = as.factor(readTotal), group = as.factor(readTotal)),stat = "summary",fun.y = "median", na.rm = T, size = 0.25) +
  geom_point(aes(ddG, value, color = as.factor(readTotal), group = as.factor(readTotal)),stat = "summary",fun.y = "median", na.rm = T, size = 0.25) +
  theme(aspect.ratio = 1, 
        axis.text.x = element_text(vjust = 0.5),
        legend.key.size = unit(0.3, "cm")) +
  facet_grid(libSize ~ key, scales = "free", labeller = "label_parsed") +
  ylim(c(0,1)) +
  xlab(expression(bold(paste(Delta,Delta,"G, kcal/mol")))) +
  ylab("Median") +
  scale_color_manual("Sequencing depth", 
                     values = colPal[(length(colPal)-6):length(colPal)], 
                     labels = expression(bold("10"^"3"),bold("10"^"4"),bold("10"^"5"),bold("10"^"6"),bold("10"^"7"),bold("10"^"8")))

ggsave("~/Flanks/Images/f2pB.svg", plot = p1, height = 10.5, width = 8.7, units = "cm")
```

## Panel C: Flank library depth simultion
```{r, eval=FALSE}
# FYI spec-seq = 5.4kt (3.2 kcal/mol) affinity range
readDat =
  fread("~/Google\ Drive/Flanks_data/Stormo_All_Expts.txt", header = T) %>%
  tbl_df() %>%
  rename(Seq = Sequence, True_Bound = Bound, True_Unbound = Unbound, True_Ratio = Bound.Unbound) %>%
  mutate(index = c(rep(1,256), rep(2,256), rep(3,1024), rep(4,1024))) %>% #R2,R4,R3.1,R3.2 (only from Expt 1)
  group_by(index) %>%
  mutate(True_Bound_P = True_Bound / sum(True_Bound),
         True_Unbound_P = True_Unbound / sum(True_Unbound),
         spec_ddG = True_Bound_P / True_Unbound_P) %>%
  ungroup() %>%
  mutate(Seq = 1:nrow(.)) %>%
  select(Seq,spec_ddG) %>%
  right_join(.,data.frame(Seq = 1:(4^10)) %>%
  mutate(ref_ddG = sapply(rnorm(4^10, mean = 0, sd = 1/6), function(x) exp(-x/.593))))

### Parameters ###
iVal = unique(c(seq(1E1,1E2,1E1),seq(1E2,1E3,1E2),seq(1E3,1E4,1E3),seq(1E4,1E5,1E4),seq(1E5,1E6,1E5),seq(1E6,1E7,1E6),seq(1E7,1E8,1E7),seq(1E8,1E9,1E8)))
jVal = 1:10
kVal = c("spec_ddG","ref_ddG")

testCount = lapply(list(iVal,jVal,kVal),function (x) x %>% length()) %>%
  unlist() %>%
  prod()
###

dsDat = foreach(i =iVal, .combine = "rbind")%do%{ # sampling depth split equally between bound and unbound
        print(i)
        foreach(k = kVal, .combine = "rbind")%do%{ # spec-seq or theoretical normal
          foreach(j = jVal, .combine = "rbind")%dopar%{ # iterations

            libDepth = i

            dnaSpecies = length(readDat[,k] %>% unlist(use.names=F) %>% na.omit())

            trueRatioDf =
              tbl_df(data.frame(specIndex = 1:dnaSpecies, trueRatio = readDat[,k] %>% unlist(use.names=F) %>% na.omit()))

            obsRatioDf =
              inner_join(tbl_df(data.frame(sampleBound = sample(trueRatioDf$specIndex, libDepth/2, prob = trueRatioDf$trueRatio, replace = T))) %>%
                count(sampleBound) %>%
                rename(specIndex = sampleBound, bound = n),
                tbl_df(data.frame(sampleUnbound = sample(trueRatioDf$specIndex, libDepth/2, prob = rep(1,dnaSpecies), replace = T))) %>%
                count(sampleUnbound) %>%
                rename(specIndex = sampleUnbound, unbound = n)) %>%
              mutate(obsRatio = bound/unbound)

            ratioDf =
              inner_join(trueRatioDf, obsRatioDf %>% select(-bound, -unbound))

            rSqd = tryCatch({ifelse(cor.test(ratioDf$trueRatio, ratioDf$obsRatio, method = typeCor)$p.value < (0.05/testCount),cor.test(ratioDf$trueRatio, ratioDf$obsRatio, method = typeCor)$estimate,NA)}, error = function(err) {NA})

            error = tryCatch({ifelse(cor.test(ratioDf$trueRatio, ratioDf$obsRatio, method = "pearson" )$p.value < (0.05/testCount),cor.test(ratioDf$trueRatio, ratioDf$obsRatio, method = "pearson")$estimate^2,NA)}, error = function(err) {NA})

            data.frame(readTotal = libDepth, meanRead_perSeq = (libDepth/2)/dnaSpecies, iter = j, r2 = ifelse(is.na(rSqd),0,rSqd), err = ifelse(is.na(error),1,1-error),libSize = dnaSpecies, seqObsPct = nrow(obsRatioDf)/dnaSpecies) %>%
              mutate(type = k,
                     r2 = ifelse(typeCor == "pearson", r2^2, r2),
                     r2 = r2 * seqObsPct)
          }
        }
} %>% tbl_df()

write.table(dsDat, "~/Google\ Drive/Flanks_data/downsampleSimulation.txt", col.names = T, row.names = F, quote = F)
```
```{r}
dsDat = fread("~/Google\ Drive/Flanks_data/downsampleSimulation.txt", header = T) %>% 
  filter(type == "ref_ddG") %>% 
  mutate(r2 = r2/seqObsPct) %>% 
  gather(key,value,seqObsPct,r2) %>% 
  mutate(key = factor(key, levels = c("seqObsPct","r2")))

#plot
colPal = brewer.pal(9,"Set1")
p1 = ggplot(dsDat) +
  presentation +
  geom_rect(aes(xmin=5, xmax=50, ymin=-0.05, ymax=1.05), fill="cyan", alpha=0.1) +
  geom_line(aes(meanRead_perSeq, value, color = key), stat = "summary", fun.y = "median", size = 0.25) +
  geom_point(aes(meanRead_perSeq, value, color = key), stat = "summary", fun.y = "median", size = 0.25) +
  theme(aspect.ratio = 1/2,
        legend.text.align = 0,
        legend.key.size = unit(0.3, "cm")) +
  xlab("Mean reads per sequence") +
  ylab("Median") +
  scale_x_log10(limits = c(0.1,1000),
                breaks = c(0.1,1,10,100,1000),
                labels = expression(bold("10"^"-1"),bold("10"^"0"),bold("10"^"1"),bold("10"^"2"),bold("10"^"3"))) +
  scale_color_manual(labels = c(expression("fract. obs.",
                                           bold(paste("Pearson's ",italic(r)^"2")))),
                     "", 
                     values = colPal[1:2])

ggsave("~/Flanks/Images/f2pC.svg", plot = p1, height = 3, width = 8.7, units = "cm")

dsDat %>% 
  tbl_df() %>% 
  filter(key == "r2", readTotal <= 10000000) %>% 
  na.omit() %>% 
  arrange(desc(value))
```

# Figure 3:
## Panel A: Schematic of strategy
## Panel B: Histogram of core vs flank ddGs
```{r}
coreDf = 
  fread("~/Google\ Drive/Flanks_data/core_mutation_ddG.txt", header = T) %>% 
  tbl_df() %>% 
  mutate(type = "core") %>% 
  bind_rows(.,countsNN_scaled %>%
  select(sequence = flank, ddG = scaled_dG, protein) %>% 
  group_by(protein) %>% 
  mutate(ddG = ddG-min(ddG),
         type = "flank") %>% 
  ungroup()) %>% 
  mutate(protein = ifelse(protein == "pho4","Pho4","Cbf1"),
         protein = factor(protein, levels = c("Pho4","Cbf1")))

colPal = brewer.pal(9,"Set1")
F3B = ggplot(coreDf) +
  geom_boxplot(aes(x=protein,y=ddG,color = type), size = 0.25, outlier.size = 0.25) +
  presentation +
  theme(aspect.ratio = 1,
        legend.key.size = unit(0.3,"cm"),
        legend.key = element_rect(size = 0.25)) +
  ylab(expression(bold(paste(Delta, Delta, "G, kcal/mol")))) +
  xlab("") +
  scale_color_manual("", values = colPal[1:2])

ggsave("~/Flanks/Images/f3pB.svg", plot = F3B, height = 5, width = 5, units = "cm")

### analysis: median kd
countsNN_scaled %>% 
  mutate(Kd = exp(scaled_dG/0.593)*1E9) %>% 
  group_by(protein) %>% 
  summarise(medval = median(Kd), maxval = max(Kd), minval = min(Kd)) 
```

## Panel C: Composite additive model of Pho4 and Cbf1
```{r}
# additive model plots
outAdd = addMotif(countsNN_scaled %>% 
  select(flank, ddG = scaled_ddG, protein) %>% 
  mutate(target = flank, rep = 1) %>% 
  separate(target, paste0("X", sprintf("%02d", 1:10)),1:9), "ddG") %>% 
  mutate(monuc.value = factor(monuc.value, levels = c("T","G","C","A"))) %>% 
  mutate(protein = ifelse(protein == "pho4","Pho4","Cbf1"),
         protein = factor(protein, levels = c("Pho4","Cbf1"))) %>%
  left_join(., data.frame(monuc.value = c("A","C","G","T"), colPal = c("#55C341","#3036DF","#F0E328","#EF1717"))) %>% 
  mutate(colPal = as.character(colPal))

test = 
  outAdd %>% 
  bind_rows(.,data.frame(monuc.pos = "0", protein = "Pho4")) %>% 
  bind_rows(.,data.frame(monuc.pos = "0", protein = "Cbf1")) %>% 
  mutate(monuc.pos = factor(monuc.pos, levels = paste0(-5:5)))

# composite textmap
p1 = ggplot(test,aes(monuc.pos, monuc.meanval)) +
  presentation +
  geom_text(aes(label = monuc.value, color = monuc.value), size = 2.5) +
  theme(aspect.ratio = 1, 
        legend.position = "none",
        panel.grid.major = element_blank(),
        panel.grid.minor = element_blank(),
        axis.text.x = element_text(angle = 45,
                                   hjust = 1)) +
  ylab(expression(bold(paste("Mean ", Delta, Delta,"G, kcal/mol")))) +
  xlab("Flank position") +
  scale_y_reverse() +
  scale_x_discrete(breaks = paste0(-5:5), labels = c(paste0(-5:-1),"",paste0(1:5))) +
  facet_grid(.~protein, scales = "free") +
  scale_color_manual(values = c("#55C341","#3036DF","#F0E328","#EF1717"))

ggsave("~/Flanks/Images/f3pC_1.svg", plot = p1, height = 4.5, width = 8.7, units = "cm")
```

```{r}
pwmList = list("Pho4" = fread("~/Google\ Drive/Flanks_data/pwm_pho4.txt", header = F) %>% as.matrix(),
               "Cbf1" = fread("~/Google\ Drive/Flanks_data/pwm_cbf1.txt", header = F) %>% as.matrix())
row.names(pwmList[["Pho4"]]) = c("A","C","G","T")
row.names(pwmList[["Cbf1"]]) = c("A","C","G","T")

cs1 = make_col_scheme(chars=c('A', 'T', 'C', 'G'), 
                      groups=c('gr1', 'gr2', 'gr3', 'gr4'), 
                      cols=c("#55C341","#EF1717","#3036DF","#F0E328"))

# Generate sequence logo
p1 = ggplot() + 
  geom_logo(pwmList[["Pho4"]],col_scheme=cs1) +
  presentation +
  theme(legend.position = "none",
        panel.grid.major = element_blank(),
        panel.grid.minor = element_blank(),
        aspect.ratio = 1/2,
        axis.text.x = element_text(angle = 45,
                                   hjust = 1)) +
  scale_x_continuous(breaks=1:8, labels=c("-1",rep("",6),"1"))

p2 = ggplot() +
  geom_logo(pwmList[["Cbf1"]],col_scheme=cs1) +
  presentation +
  theme(legend.position = "none",
        panel.grid.major = element_blank(),
        panel.grid.minor = element_blank(),
        aspect.ratio = 1/2,
        axis.text.x = element_text(angle = 45,
                                   hjust = 1)) +
  scale_x_continuous(breaks=1:8, labels=c("-2","-1",rep("",6)))

pp = cowplot::plot_grid(p1,p2,nrow=1)

ggsave("~/Flanks/Images/f3pC_2.svg", plot = pp, height = 3, width = 8.7, units = "cm")
```

## Panel D: Mononuclotide model vs NN hexbin scatter
```{r eval=FALSE}
# Function to create models and extract predicted values
create_models <- function(data) {
  
  # Get the protein name
  dataset_name <- data$protein[1]
  
  # Select remove proetin column
  data <- select(data, -protein)
  
  # Make the mononucleotide model
  model <- lm(scaled_ddG ~ ., data = data)
  mono_nuc <- augment(model, data)
  
  mono_nuc$model <- "mono-nucleotide"
  
  # Make nearest neighbor dinucleotide model
  model <- lm(scaled_ddG ~ X01 +X02 + X03 + X04 + X05 +
                X06 + X07 + X09 + X10 +
                X01:X02 + X02:X03 + X03:X04 + X04:X05 +
                X06:X07 + X07:X08 + X08:X09 + X09:X10, data = data)
  nearest_n <- augment(model, data)
  
  nearest_n$model <- "nearest neighbor"
  
  # Make full dinucleotide model
  model <- lm(scaled_ddG ~ .*., data = data)
  di_nuc <- augment(model, data)
  
  di_nuc$model <- "di-nucleotide"
  
  # Join and output all the data
  model_preds <- bind_rows(mono_nuc, nearest_n, di_nuc)
  
  model_preds$dataset <- dataset_name
  
  return(model_preds)
}

# Read in and ajust the NN predicted ddG values
data <- fread("~/Google\ Drive/Flanks_data/scaled_nn_preds.txt") %>% 
  select(flank, protein, scaled_ddG) %>% 
  separate(flank, into=paste0("X", sprintf("%02d", 1:10)), sep = 1:9)

# Generate models and get predicted values for all models for all preoteins
model_outputs <- data %>% 
  group_by(protein) %>% 
  do(create_models(.))

# Write model results to text file
write.table(model_outputs, "~/Google\ Drive/Flanks_data/model_outputs.txt", row.names = FALSE, col.names = TRUE, sep = "\t", quote = FALSE)
```
```{r}
simple_model_data <- model_outputs %>% 
  ungroup() %>% 
  unite(flank, X01:X10, sep = "") %>%
  rename(ddG = scaled_ddG) %>% 
  select(flank, ddG, .fitted, model, dataset) %>% 
  mutate(model = ifelse(model == "mono-nucleotide",
                        "mononucleotide", ifelse(model == "nearest neighbor",
                                                 "nearest neighbor", "dinucleotide")),
         model = factor(model, levels = c("mononucleotide", "nearest neighbor", "dinucleotide")),
         dataset = factor(dataset, levels = c("Pho4", "Cbf1")))

F3D = ggplot(simple_model_data %>% filter(model == "mononucleotide"), aes(x = .fitted, y = ddG)) +
  geom_hex(bins = 50) +
  scale_fill_gradient2(name = "Count", trans = "log",
                       low = "black", mid = "red", high = "yellow", midpoint = 6,
                       breaks = c(1, 10, 100, 1000, 10000)) +
  facet_grid(.~dataset) +
  coord_fixed() +
  xlab(TeX("\\textbf{Mononucleotide model $\\Delta \\Delta G$, kcal/mol}")) +
  ylab(TeX("\\textbf{Neural network model $\\Delta \\Delta G$, kcal/mol}")) +
  presentation +
  theme(legend.key.size = unit(0.25, "cm"))

ggsave("~/Flanks/Images/f3pD.svg", F3D, width = 10, height = 6, units = "cm")
```

# Figure 4:
## Panel A: dinucleotide hexbin scatter
```{r}
F4A = ggplot(simple_model_data %>% filter(model != "mononucleotide"), aes(x = .fitted, y = ddG)) +
  geom_hex(bins = 50) +
  scale_fill_gradient2(name = "Count", trans = "log",
                       low = "black", mid = "red", high = "yellow", midpoint = 6,
                       breaks = c(1, 10, 100, 1000, 10000)) +
  facet_grid(model~dataset) +
  coord_fixed() +
  xlab(TeX("\\textbf{Linear model $\\Delta \\Delta G$, kcal/mol}")) +
  ylab(TeX("\\textbf{Neural network model $\\Delta \\Delta G$, kcal/mol}")) +
  presentation +
  theme(legend.key.size = unit(0.25, "cm"))

ggsave("~/Flanks/Images/f4pA.svg", F4A, width = 10, height = 6, units = "cm")
```

## Panel B: pareto plot
```{r}
corOut = 
  model_outputs %>% 
  tbl_df() %>% 
  select(flank, .fitted, protein, model,scaled_ddG) %>% 
  anti_join(.,training_data) %>% 
  group_by(protein, model) %>% 
  summarise(r2 = cor(.fitted,scaled_ddG)^2) %>%
  ungroup() %>% 
  mutate(protein = factor(protein, levels = c("Pho4", "Cbf1")),
         model = gsub("-","",model),
         model = factor(model, levels = c("mononucleotide", "nearest neighbor", "dinucleotide"))) %>%
  arrange(protein, r2) %>% 
  group_by(protein) %>% 
  mutate(shift = lag(r2)) %>% 
  ungroup() %>% 
  mutate(improve = r2-shift,
         improve = ifelse(is.na(improve),r2,improve))

F4B = ggplot(corOut) +
  presentation + 
  theme(aspect.ratio = 1,
        axis.text.x = element_text(angle = 45, vjust = 0.9, hjust = 1)) +
  geom_bar(aes(model, improve), stat = "identity") +
  geom_point(aes(model, r2), size = 0.25) +
  geom_line(aes(model, r2, group = protein), size = 0.25) +
  facet_grid(protein ~ .) +
  ylab(expression(bold(paste("Pearson's ",italic(r)^"2")))) +
  xlab("")

ggsave("~/Flanks/Images/f4pB.svg", F4B, width = 10, height = 6, units = "cm")
```

## Panel C: B2 bomber of Cbf1

## Panel D: Cbf1 LASSO regression
```{r, eval = FALSE}
# Specify protein
protVal = "cbf1"

# Define number of interacting positions
intClass = 2

# Determine the number of terms at each model layer
modelTerms = 
  data.frame(intClass = 1:9) %>% 
  tbl_df() %>%
  mutate(intSet = 4^intClass, intPos = choose(10,intClass), intTerm = intSet * intPos)

# Determine positions of interaction
listDfPos = foreach(i = 1:intClass)%do%{
  expand.grid(rep(list(1:10),i)) %>%
  filter_(.dots = if(i > 1) {paste0("Var",2:i,">Var",1:(i-1))}) # remove redundancy
  }

# Subset and encode dataframe for LASSO input
doMC::registerDoMC(cores = 40)

summDat = countsNN_scaled %>% filter(protein == protVal) %>% select(flank, protein, ddG = scaled_ddG)
testDat = encodeTerms(summDat, 10000, 2, listDfPos)

# Classify predictor and response elements
options(contrasts=c(ordered='contr.Dummy', unordered='contr.Dummy')) # no intercept
x <- model.matrix( ~ .-1, testDat %>% select(contains("Var")))
y <- testDat %>% .$ddG

# Perform LASSO regression
fit.lasso=glmnet(x,y,alpha=1, intercept=FALSE, nlambda = 150) # no intercept, alpha = 1 for lasso, = 0 for ridge
fitLasso = tidy(fit.lasso)
write.table(fitLasso, paste0("~/Google\ Drive/Flanks_data/lassoFit_",protVal,".txt"), row.names = F, col.names = T, quote = F, sep = "\t")

# 10-fold cross validation
cv.lasso=cv.glmnet(x,y, intercept=FALSE, parallel = T)
cvLasso = tidy(cv.lasso)
write.table(cvLasso, paste0("~/Google\ Drive/Flanks_data/lassoCV_",protVal,".txt"), row.names = F, col.names = T, quote = F, sep = "\t")

# Extract coefficients
dfVar =
  coef(cv.lasso) %>%
  as.data.frame.matrix() %>%
  tbl_df() %>%
  mutate(vars = coef(cv.lasso) %>% rownames()) %>%
  rename(coef = `1`) %>%
  filter(vars != "(Intercept)") %>%
  separate(vars, c("pos","term"),"[.]") %>%
  group_by(coef,pos,term) %>%
  mutate(row = substring(pos,4,nchar(pos)) %>% as.integer(),
         flank = convertFlank(term,row,listDfPos)) %>%
  ungroup() %>%
  select(flank, coef) %>%
  group_by(flank) %>%
  mutate(space = (gregexpr("[A,C,G,T]", flank) %>% unlist() %>% diff() - 1) %>% sum(),
         elements = gregexpr("[A,C,G,T]", flank) %>% unlist() %>% length()) %>%
  ungroup()
write.table(dfVar, paste0("~/Google\ Drive/Flanks_data/dfVar_",protVal,".txt"), row.names = F, col.names = T, quote = F, sep = "\t")

# LASSO plot
fitLasso = bind_rows(fread(paste0("~/Google\ Drive/Flanks_data/lassoFit_pho4.txt"), header = T) %>% mutate(protein = "pho4"),
                     fread(paste0("~/Google\ Drive/Flanks_data/lassoFit_cbf1.txt"), header = T) %>% mutate(protein = "cbf1")) %>% 
  separate(term,c("variable","base"),sep = "[.]") %>%
  mutate(dfrow = substring(variable, 4, nchar(variable)) %>% as.integer()) %>%
  group_by(estimate,lambda,dev.ratio,step) %>%
  mutate(flank = convertFlank(base,dfrow,listDfPos)) %>%
  ungroup()

lassoPlot = foreach(j = c("pho4","cbf1"), .combine = "rbind")%do%{
  jSlice = fitLasso %>% filter(protein == j)
  foreach(i = unique(jSlice %>% .$flank), .combine = "rbind")%do%{
    allLambda = jSlice %>% select(lambda) %>% distinct()
    iSlice = jSlice %>% select(lambda,estimate,flank,variable,base) %>% filter(flank == i)
    flankName = iSlice %>% .$flank %>% unique()
    varName = iSlice %>% .$variable %>% unique()
    baseName  = iSlice %>% .$base %>% unique()
    left_join(allLambda,iSlice %>% select(lambda,estimate), by = "lambda") %>%
      mutate(estimate = ifelse(is.na(estimate),0,estimate), 
             flank = flankName,
             flank = paste0(substr(flank,1,5),"_",substr(flank,6,10)),
             variable = varName, 
             base = baseName,
             protein = j,
             protein = ifelse(protein == "pho4","Pho4","Cbf1"),
             protein = factor(protein, levels = c("Pho4","Cbf1")))
  }
} %>% mutate(type = nchar(base),
             feature = ifelse(type == 1,"mononucleotide","dinucleotide"),
             feature = factor(feature, levels = c("mononucleotide","dinucleotide")))

write.table(lassoPlot, "~/Google\ Drive/flanks_data/lassoPlot.txt", col.names = T, row.names = F, quote = F, sep = "\t")
```
```{r}
labelDf2 = 
  fread("~/Google\ Drive/flanks_data/lassoPlot.txt", header = T) %>%
  filter(estimate != 0) %>% 
  group_by(protein, feature, flank) %>%
  mutate(maxLamdha = max(lambda)) %>% 
  filter(maxLamdha == lambda) %>% 
  mutate(signGroup = sign(estimate)) %>% 
  group_by(protein, feature, signGroup) %>% 
  mutate(rank = dense_rank(lambda)) %>%
  filter(rank >= max(rank)-3) %>% 
  mutate(rank = dense_rank(lambda),
         id = row_number(),
         colVal = signGroup) %>%
  filter(id <= 4) %>% 
  ungroup() %>% 
  select(protein,flank,id,colVal,feature) %>% 
  left_join(.,data.frame(id = c(1:4,4:1), yPos = c(0.8,0.6,0.4,0.2,-0.5,-0.7,-0.9,-1.1), colVal = c(1,1,1,1,-1,-1,-1,-1))) %>% 
  mutate(feature = factor(feature, levels = c("mononucleotide","dinucleotide")))

lassoPlot2 = 
  left_join(fread("~/Google\ Drive/flanks_data/lassoPlot.txt", header = T), labelDf2) %>% 
  mutate(colVal = ifelse(is.na(colVal),0,colVal)) %>% 
  tbl_df() %>% 
  filter(protein == "Cbf1")

F4D = ggplot(lassoPlot2) +
  presentation +
  geom_line(aes(lambda,estimate,group=interaction(variable,base), color = colVal), size = 0.25) +
  theme(legend.position = "none") +
  ylab("Variable coefficient") +
  xlab(expression(bold(paste("Penalty coefficient, ", lambda)))) +
  scale_x_reverse() +
  geom_label(data = labelDf2,  
             aes(x = 0.25, y = yPos, label = flank, color = colVal), 
             inherit.aes = F, 
             size = 1.75, 
             label.padding = unit(0.1, "lines"),
             label.r = unit(0.05, "lines")) +
  scale_color_gradient2(high = "red", mid = "gray", low = "blue") +
  facet_wrap(~feature, nrow = 1) +
  ylim(c(-1.2,0.9))

ggsave("~/Flanks/Images/f4pD.svg", plot = F4D, height = 5, width = 17, units = "cm")
```

# Figure 5:
## Panel A: ChIP scatter
## Panel B: ChiP overlay
```{r}
shockDf = 
  bind_rows(fread(paste0("~/Google\ Drive/Flanks_data/shock_pho4.txt"), header = T) %>% mutate(protein = "pho4"),
            fread(paste0("~/Google\ Drive/Flanks_data/shock_cbf1.txt"), header = T) %>% mutate(protein = "cbf1")) %>%
  tbl_df()

# join NN results with titration data
nnCor = 
  left_join(std_kd %>% select(flank,stdE,protein), shockDf %>% select(flank,ddG,cc,t,protein))

# lm to extract linear equation
slopeDf = foreach(i = c("pho4","cbf1"), .combine = "rbind")%do%{
  iSlice = nnCor %>% filter(protein == i)
  mod = lm(stdE ~ ddG, iSlice)
  tidy(mod) %>% 
    mutate(term = ifelse(term == "(Intercept)","int","slope")) %>%
    select(term,estimate) %>%
    spread(term,estimate) %>%
    mutate(protein = i)
}

nnfitCor = 
  left_join(shockDf,slopeDf) %>%
  mutate(ddG = (ddG*slope)) %>% #only scale, no offset
  select(-int,-slope) %>%
  group_by(cc) %>% 
  mutate(meanval = mean(ddG)) %>%
  ungroup()

overlayDf = 
  left_join(nnfitCor %>% select(flank,ddG,t,cc,protein),chip.gen.full %>% select(flank,pho4,cbf1) %>% gather(protein,occ,pho4,cbf1)) %>% 
  mutate(protein = ifelse(protein == "pho4","Pho4","Cbf1"),
         protein = factor(protein, levels = c("Pho4","Cbf1"))) %>% 
  group_by(protein) %>% 
  mutate(relOcc = occ/max(occ, na.rm = T)) %>% 
  ungroup()

# circle plot (no ChIP)
p1 = ggplot(overlayDf) +
  geom_point(aes(t,cc,color=ddG), size = 0.01) +
  coord_polar() +
  scale_size_continuous("ChIP enrichment", range = c(0.01, 2.5)) +
  scale_color_gradient2("ddG, kcal/mol",low = "#0057E7", high = "#D62D20", mid = "white") +
  theme(aspect.ratio = 1, 
        axis.title = element_blank(),
        axis.text = element_blank(),
        axis.line = element_blank(),
        axis.ticks = element_blank(),
        legend.position = "none") +
  facet_wrap(~ protein, nrow = 1)

ggsave("~/Flanks/Images/f5pC1.png", plot = p1, height = 12, width = 12, units = "cm", dpi = 600)

# circle plot (only ChIP)
p1 = ggplot(overlayDf) +
  theme_bw() +
  geom_point(aes(t,cc,size=relOcc,color=ddG)) +
  coord_polar() +
  scale_size_continuous("ChIP enrichment", range = c(0.01, 2.5)) +
  scale_color_gradient2("ddG, kcal/mol",low = "#0057E7", high = "#D62D20", mid = "white") +
  theme(aspect.ratio = 1, 
        axis.title = element_blank(),
        axis.text = element_blank(),
        axis.line = element_blank(),
        axis.ticks = element_blank(),
        legend.position = "none",
        panel.border = element_blank(),
        panel.grid.minor.x = element_blank(),
        panel.grid.major.x = element_blank(),
        panel.grid.major.y = element_line(size = 0.1, color = "gray40")) +
  scale_y_continuous(breaks = 0:10) +
  facet_wrap(~ protein, nrow = 1)

ggsave("~/Flanks/Images/f5pC2.png", plot = p1, height = 12, width = 12, units = "cm", dpi = 600)

# legend print
pLeg = ggplot(overlayDf) +
  geom_point(aes(t,cc,color=ddG), size = 0.01) +
  geom_point(aes(t,cc,size=relOcc,color=ddG)) +
  coord_polar() +
  scale_size_continuous(expression(bold("Relative ChIP\nenrichment")), range = c(0.01, 2.5)) +
  scale_color_gradient2(expression(bold(paste(Delta,Delta,"G, kcal/mol"))),low = "#0057E7", high = "#D62D20", mid = "white") +
  theme(aspect.ratio = 1,
        axis.title = element_blank(),
        axis.text = element_blank(),
        axis.line = element_blank(),
        axis.ticks = element_blank()) +
  facet_wrap(~ protein, nrow = 1)

ggsave("~/Flanks/Images/f5pCleg.png", plot = pLeg, height = 12, width = 12, units = "cm", dpi = 600)
<<<<<<< HEAD
```




########
########
########

# Tyler figures


# Comparisons between mono- and dinucleotide models and NN predictions

Setup for the figures: make models with NN-predicted data and save to model_outputs.txt. This step is usually run on Zion.

```{r eval=FALSE}
library(data.table)
library(dplyr)
library(ggplot2)
library(tidyr)
library(broom)

# Function to create models and extract predicted values
create_models <- function(data) {
  
  # Get the protein name
  dataset_name <- data$protein[1]
  
  # Select remove proetin column
  data <- select(data, -protein)
  
  # Make the mononucleotide model
  model <- lm(scaled_ddG ~ ., data = data)
  mono_nuc <- augment(model, data)
  
  mono_nuc$model <- "mono-nucleotide"
  
  # Make nearest neighbor dinucleotide model
  model <- lm(scaled_ddG ~ X01 +X02 + X03 + X04 + X05 +
                X06 + X07 + X09 + X10 +
                X01:X02 + X02:X03 + X03:X04 + X04:X05 +
                X06:X07 + X07:X08 + X08:X09 + X09:X10, data = data)
  nearest_n <- augment(model, data)
  
  nearest_n$model <- "nearest neighbor"
  
  # Make full dinucleotide model
  model <- lm(scaled_ddG ~ .*., data = data)
  di_nuc <- augment(model, data)
  
  di_nuc$model <- "di-nucleotide"
  
  # Join and output all the data
  model_preds <- bind_rows(mono_nuc, nearest_n, di_nuc)
  
  model_preds$dataset <- dataset_name
  
  return(model_preds)
}

# Read in and ajust the NN predicted ddG values
data <- fread("~/Flank_seq/data/scaled_nn_preds.txt") %>% 
  select(flank, protein, scaled_ddG) %>% 
  separate(flank, into=paste0("X", sprintf("%02d", 1:10)), sep = 1:9)

# Generate models and get predicted values for all models for all preoteins
model_outputs <- data %>% 
  group_by(protein) %>% 
  do(create_models(.))

# Write model results to text file
write.table(model_outputs, "~/model_outputs.txt", row.names = FALSE, col.names = TRUE, sep = "\t", quote = FALSE)
```

## Read in the preprocessed data
```{r}
# Read in model output data and put into simple model form
model_outputs <- fread("~/Google Drive/Flanks_data/model_outputs.txt")

simple_model_data <- model_outputs %>% 
  ungroup() %>% 
  # unite(flank, X01:X10, sep = "") %>%
  rename(ddG = scaled_ddG) %>% 
  select(flank, ddG, .fitted, model, dataset) %>% 
  mutate(model = ifelse(model == "mono-nucleotide",
                        "mononucleotide", ifelse(model == "nearest neighbor",
                                                 "nearest neighbor", "dinucleotide")),
         model = factor(model, levels = c("mononucleotide", "nearest neighbor", "dinucleotide")),
         dataset = factor(dataset, levels = c("Pho4", "Cbf1")))

```

## Mononucleotide models 
```{r}
library(latex2exp)

ggplot(simple_model_data %>% filter(model == "mononucleotide"), aes(x = .fitted, y = ddG)) +
  geom_hex(bins = 50) +
  scale_fill_gradient2(name = "Count", trans = "log",
                       low = "black", mid = "red", high = "yellow", midpoint = 6,
                       breaks = c(1, 10, 100, 1000, 10000)) +
  facet_grid(model~dataset) +
  coord_fixed() +
  xlab(TeX("\\textbf{Linear model predicted $\\Delta \\Delta G$, kcal/mol}")) +
  ylab(TeX("\\textbf{Neural network predicted $\\Delta \\Delta G$, kcal/mol}")) +
  presentation +
  theme(legend.key.size = unit(0.25, "cm"))

ggsave("~/Flanks/Images/f3pX.svg", width = 10, height = 6,
       units = "cm")
```

## Dinucleotide models
```{r}
ggplot(simple_model_data %>% filter(model != "mononucleotide"), aes(x = .fitted, y = ddG)) +
  geom_hex(bins = 50) +
  scale_fill_gradient2(name = "Count", trans = "log",
                       low = "black", mid = "red", high = "yellow", midpoint = 6,
                       breaks = c(1, 10, 100, 1000, 10000)) +
  facet_grid(model~dataset) +
  coord_fixed() +
  xlab(TeX("\\textbf{Linear model prediction $\\Delta \\Delta G$, kcal/mol}")) +
  ylab(TeX("\\textbf{Neural network prediction $\\Delta \\Delta G$, kcal/mol}")) +
  presentation +
  theme(legend.key.size = unit(0.25, "cm"))

ggsave("~/Flanks/Images/f4pX.svg", width = 10, height = 6,
       units = "cm")
```


```{r}
# Total r^2
simple_model_data %>%
  group_by(model, dataset) %>%
  summarize(r2 = cor(ddG, .fitted)^2)

# Held-out r^2
training_data <- fread("~/Google Drive/Flanks_data/train_seqs.txt", header = FALSE) %>% 
  rename(flank = V1)

simple_model_data %>%
  anti_join(., training_data) %>% 
  group_by(model, dataset) %>%
  summarize(r2 = cor(ddG, .fitted)^2)
```


# B2 Bomber Plot

```{r}
library(data.table)
library(dplyr)
library(ggplot2)
library(tidyr)
library(broom)

# Read in the count data from our experiments
data <- fread("~/Google Drive/Flanks_data/scaled_nn_preds.txt") %>% 
  separate(flank, into = paste0("X", sprintf("%02d", 1:10)), sep = 1:9, remove = FALSE)

# Define the function to get the mean residual multiplied by the scalar
get_effect <- function(col1, col2, data) {
  colnames(data)[which(colnames(data) == col1)] <- "nt1"
  colnames(data)[which(colnames(data) == col2)] <- "nt2"

  output <- data %>%
    group_by(nt1, nt2) %>%
    summarize(ddG = mean(.resid)) %>%
    mutate(pos1 = col1, pos2 = col2)

  return(output)
}

get_mean_effects <- function(data) {
  colnames <- colnames(data)[1:10]
  combos <- expand.grid(pos1 = colnames, pos2 = colnames) %>% 
    mutate(num1 = as.numeric(gsub("X", "", pos1)),
           num2 = as.numeric(gsub("X", "", pos2))) %>% 
    filter(num1 < num2) %>% 
    select(pos1, pos2)
  
  output <- combos %>%
    group_by(pos1, pos2) %>%
    do(get_effect(.$pos1[1], .$pos2[1], data))
}

# Make a function to plot the mean dinuc residual and save to a file
make_plot <- function(data, data_string, kd_data){
  
  # Handle the presentation style
  presentation <-  theme_bw() + 
    theme(plot.title = element_text(hjust = 0.5,
                                    family = "Arial",
                                    face = "bold",
                                    size = 24),
          axis.title = element_text(family = "Arial",
                                    face = "bold",
                                    size = 18),
          axis.text = element_text(family = "Arial",
                                   face = "bold",
                                   size = 14),
          strip.text = element_text(family = "Arial",
                                    face = "bold",
                                    size = 12),
          legend.title = element_text(family = "Arial",
                                      face = "bold",
                                      size = 14),
          legend.text = element_text(family = "Arial",
                                     face = "bold",
                                     size = 12))
  
  # Subset the data to the protein of interest
  new_data <- data %>%
    filter(protein == data_string) %>% 
    select(X01:X10, scaled_ddG)
  
  # Make the linear model
  model <- lm(scaled_ddG ~ ., data = new_data)
  
  # Extract the fitted and resid values
  model_results <- augment(model) %>% 
    select(X01:X10, .resid, .fitted)
  
  # Titration comparison
  plot_data <- get_mean_effects(model_results) %>% 
    ungroup() %>% 
    mutate(pos1 = as.numeric(gsub("X", "", pos1)) - 6,
           pos2 = as.numeric(gsub("X", "", pos2)) - 6) %>% 
    mutate(pos1 = pos1 + (pos1 >= 0),
           pos2 = pos2 + (pos2 >= 0))
  
  plot1 <- ggplot(plot_data) +
    facet_grid(pos2~pos1, space = "free") +
    geom_tile(aes(nt1, nt2, fill=ddG)) +
    presentation +
    theme(aspect.ratio = 1) +
    # scale_fill_gradient2(low = "#0057E7", high = "#D62D20", mid = "white") +
    scale_fill_gradient2(low = "#0057E7", high = "#D62D20", mid = "white", limits = c(-0.51, 0.51)) +
    theme(axis.text.y = element_text(angle = 270, color = "black", hjust = 0.5),
          axis.text.x = element_text(angle = 0, color = "black"),
          panel.grid.major = element_blank(),
          panel.grid.minor = element_blank(),
          panel.border = element_rect(size = 2)) +
    xlab("") +
    ylab("")
  
  return(plot1)
  
  ggsave(paste0("~/Flank_seq/Figures/Final_Figures/Figure_4/", data_string, "_dinuc_mean_ddg.svg"),
         height = 10, width = 10, units = "in")
  
}

make_plot(data, "Pho4", std_kd)
test <- make_plot(data, "Cbf1", std_kd)

test
```




=======
```
>>>>>>> bf953509
<|MERGE_RESOLUTION|>--- conflicted
+++ resolved
@@ -861,7 +861,6 @@
   facet_wrap(~ protein, nrow = 1)
 
 ggsave("~/Flanks/Images/f5pCleg.png", plot = pLeg, height = 12, width = 12, units = "cm", dpi = 600)
-<<<<<<< HEAD
 ```
 
 
@@ -1126,6 +1125,3 @@
 
 
 
-=======
-```
->>>>>>> bf953509
