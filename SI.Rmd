--- conflicted
+++ resolved
@@ -181,6 +181,29 @@
          r2 = round(r2, digits = 3)) %>% 
   xtable(digits = 3) %>% 
   print()
+```
+
+## Table S6: epistasis binding results
+```{r}
+fread("~/Flank_seq/data/stdEpistasis1.csv", header = T) %>%
+  tbl_df() %>%
+  mutate(Sequence = gsub(" ","",Sequence)) %>% # remove white space
+  mutate(Sequence = substring(Sequence,16,31), Sequence = gsub("CACGTG","_",Sequence)) %>% # isolate flanks
+  select(flank = Sequence, estimate, std.error) %>%
+  mutate(kd = estimate/1E9,
+         stdE.err = (std.error/estimate)*0.593,
+         stdE = log(kd) * 0.593,
+         target = flank) %>% 
+  select(Sequence = flank, estimate, std.error) %>% 
+  mutate(estimate = round(estimate), std.error = round(std.error)) %>% 
+  arrange(estimate) %>% 
+  bind_rows(.,pho4EpiCurves %>% 
+              group_by(flank) %>% 
+              summarise(estimate = mean(estimate), std.error = mean(std.error)) %>% 
+              filter(flank == "negative control") %>% 
+              rename(Sequence = flank)) %>% 
+  xtable(digits = 0) %>% 
+  print()   
 ```
 
 ##Table S7: titration binding sequences
@@ -1134,7 +1157,6 @@
   print()
 ```
 
-<<<<<<< HEAD
 
 
 
@@ -1180,5 +1202,3 @@
 
 ggsave("~/Flanks/Images/SX.svg", height = 5, width = 5)
 ```
-=======
->>>>>>> bf953509
